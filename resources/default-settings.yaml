info:
  relay_url: wss://nostr01.vida.dev
  relay_root_redirect_url: https://vida.page/nostr
  name: nostr01.vida.dev  
  description: Vida Nostream Relay
  pubkey: 42b3db1ca9f73ea861cca1f5a9f74dadf97b6ff539cdf722ccae16119907dfe6
  contact: team@vida.live
payments:
  enabled: true
  processor: vida
  feeSchedules:
    admission:
<<<<<<< HEAD
    - enabled: true
      descripton: Admission fee charged per public key in msats (1000 msats = 1 satoshi)
=======
    - enabled: false
      description: Admission fee charged per public key in msats (1000 msats = 1 satoshi)
>>>>>>> eb07f498
      amount: 1000000
      whitelists:
        pubkeys:
          - replace-with-your-pubkey-in-hex
          # Allow the following Zap providers:
          # LightningTipBot by Calle
          - "fcd720c38d9ee337188f47aac845dcd8f590ccdb4a928b76dde18187b4c9d37d"
<<<<<<< HEAD
          # Vida Global Zaps
          - "42b3db1ca9f73ea861cca1f5a9f74dadf97b6ff539cdf722ccae16119907dfe6"
    publication:
    - enabled: true
      descripton: Per event fee charged per public key in msats (1000 msats = 1 satoshi)
      amount: 10000
      whitelists:
        pubkeys:
        - "42b3db1ca9f73ea861cca1f5a9f74dadf97b6ff539cdf722ccae16119907dfe6"
webhooks:
  pubkeyChecks: true
  topUps: true
  eventChecks: false
  eventCallbacks: false
  endpoints:
    baseURL: https://api.vida.dev/
    pubkeyCheck: nostream/pubkeyAdmit
    eventCheck: nostream/eventCheck
    topUps: nostream/topUp
    eventCallback: nostream/eventCallback
=======
>>>>>>> eb07f498
paymentsProcessors:
  vida:
    baseURL: https://api.vida.dev/
    callbackBaseURL: https://nostr01.vida.dev/callbacks/zebedee
    ipWhitelist:
      - "3.225.112.64"
      - "::ffff:3.225.112.64"
  lnbits:
    baseURL: https://lnbits.your-domain.com/
    callbackBaseURL: https://nostream.your-domain.com/callbacks/lnbits
<<<<<<< HEAD
=======
  lnurl:
    invoiceURL: https://getalby.com/lnurlp/your-username
>>>>>>> eb07f498
network:
  maxPayloadSize: 524288
  # Comment the next line if using CloudFlare proxy
  remoteIpHeader: x-forwarded-for
  # Uncomment the next line if using CloudFlare proxy
  # remoteIpHeader: cf-connecting-ip
workers:
  count: 16
mirroring:
  static: []
limits:
  invoice:
    rateLimits:
    - period: 60000
      rate: 12
    - period: 3600000
      rate: 30
    ipWhitelist:
    - "::1"
    - "10.10.10.1"
    - "::ffff:10.10.10.1"
  connection:
    rateLimits:
    - period: 1000
      rate: 12
    - period: 60000
      rate: 48
    ipWhitelist:
    - "::1"
    - "10.10.10.1"
    - "::ffff:10.10.10.1"
  event:
    eventId:
      minLeadingZeroBits: 0
    kind:
      whitelist: []
      blacklist: []
    pubkey:
      minBalance: 0
      topUp: 1000000
      minLeadingZeroBits: 0
      whitelist: []
      blacklist: []
    createdAt:
      maxPositiveDelta: 900
      maxNegativeDelta: 0
    content:
    - description: 64 KB for event kind ranges 0-10 and 40-49
      kinds:
      - - 0
        - 10
      - - 40
        - 49
      maxLength: 102400
    - description: 96 KB for event kind ranges 11-39 and 50-max
      kinds:
      - - 11
        - 39
      - - 50
        - 9007199254740991
      maxLength: 102400
    rateLimits:
    - description: 6 events/min for event kinds 0, 3, 40 and 41
      kinds:
      - 0
      - 3
      - 40
      - 41
      period: 60000
      rate: 6
    - description: 12 events/min for event kinds 1, 2, 4 and 42
      kinds:
      - 1
      - 2
      - 4
      - 42
      period: 60000
      rate: 12
    - description: 30 events/min for event kind ranges 5-7 and 43-49
      kinds:
      - - 5
        - 7
      - - 43
        - 49
      period: 60000
      rate: 30
    - description: 24 events/min for replaceable events and parameterized replaceable
        events
      kinds:
      - - 10000
        - 19999
      - - 30000
        - 39999
      period: 60000
      rate: 24
    - description: 60 events/min for ephemeral events
      kinds:
      - - 20000
        - 29999
      period: 60000
      rate: 60
    - description: 720 events/hour for all events
      period: 3600000
      rate: 720
    whitelists:
      pubkeys: []
      ipAddresses:
      - "::1"
      - "10.10.10.1"
      - "::ffff:10.10.10.1"
  client:
    subscription:
      maxSubscriptions: 10
      maxFilters: 10
      maxFilterValues: 2500
      maxSubscriptionIdLength: 256
      maxLimit: 5000
      minPrefixLength: 4
  message:
    rateLimits:
    - description: 600 raw messages/min
      period: 60000
<<<<<<< HEAD
      rate: 600
    - description: 36000 raw messages/hour
      period: 3600000
      rate: 36000
=======
      rate: 240
>>>>>>> eb07f498
    ipWhitelist:
    - "::1"
    - "10.10.10.1"
    - "::ffff:10.10.10.1"<|MERGE_RESOLUTION|>--- conflicted
+++ resolved
@@ -10,13 +10,8 @@
   processor: vida
   feeSchedules:
     admission:
-<<<<<<< HEAD
     - enabled: true
       descripton: Admission fee charged per public key in msats (1000 msats = 1 satoshi)
-=======
-    - enabled: false
-      description: Admission fee charged per public key in msats (1000 msats = 1 satoshi)
->>>>>>> eb07f498
       amount: 1000000
       whitelists:
         pubkeys:
@@ -24,7 +19,6 @@
           # Allow the following Zap providers:
           # LightningTipBot by Calle
           - "fcd720c38d9ee337188f47aac845dcd8f590ccdb4a928b76dde18187b4c9d37d"
-<<<<<<< HEAD
           # Vida Global Zaps
           - "42b3db1ca9f73ea861cca1f5a9f74dadf97b6ff539cdf722ccae16119907dfe6"
     publication:
@@ -45,8 +39,6 @@
     eventCheck: nostream/eventCheck
     topUps: nostream/topUp
     eventCallback: nostream/eventCallback
-=======
->>>>>>> eb07f498
 paymentsProcessors:
   vida:
     baseURL: https://api.vida.dev/
@@ -57,11 +49,8 @@
   lnbits:
     baseURL: https://lnbits.your-domain.com/
     callbackBaseURL: https://nostream.your-domain.com/callbacks/lnbits
-<<<<<<< HEAD
-=======
   lnurl:
     invoiceURL: https://getalby.com/lnurlp/your-username
->>>>>>> eb07f498
 network:
   maxPayloadSize: 524288
   # Comment the next line if using CloudFlare proxy
@@ -184,14 +173,10 @@
     rateLimits:
     - description: 600 raw messages/min
       period: 60000
-<<<<<<< HEAD
       rate: 600
     - description: 36000 raw messages/hour
       period: 3600000
       rate: 36000
-=======
-      rate: 240
->>>>>>> eb07f498
     ipWhitelist:
     - "::1"
     - "10.10.10.1"
