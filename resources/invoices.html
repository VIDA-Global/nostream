<!DOCTYPE html>
<html>
  <head>
    <meta charset="utf-8">
    <meta name="viewport" content="width=device-width, initial-scale=1">
    <title>Invoice Payment - {{name}}</title>
    <link rel="stylesheet" href="https://cdn.jsdelivr.net/npm/bootstrap@5.2.3/dist/css/bootstrap.min.css" integrity="sha384-rbsA2VBKQhggwzxH7pPCaAqO46MgnOM80zW1RWuH61DGLwZJEdK2Kadq2F9CUG65" crossorigin="anonymous">
    <link rel="stylesheet" href="./css/style.css">
    <script
      src="https://unpkg.com/webln@0.2.0/dist/webln.min.js"
      integrity="sha384-mTReBqbhPO7ljQeIoFaD1NYS2KiYMwFJhUNpdwLj+VIuhhjvHQlZ1XpwzAvd93nQ"
      crossorigin="anonymous"
    ></script>
  </head>
  <body lang="en">
    <main class="container">
      <form method="post" action="/invoices">
        <div class="row">
          <div class="col">
            <h1 class="mt-4 mb-4 text-center text-nowrap">{{name}}</h1>
          </div>
        </div>
        <div class="row">
          <div class="col text-center">
            <p class="pending">
              Scan with your preferred Bitcoin Lightning wallet:
            </p>
            <p class="paid d-none text-success">
              You may now connect to {{relay_url}}
            </p>
            <p class="expired d-none text-secondary">
              Your invoice expired. Try again!
            </p>
          </div>
        </div>
        <div class="row justify-content-center">
          <div class="card pending col-8 col-lg-4 d-flex flex-column justify-content-center mb-4">
            <div class="card-body m-auto">
              <div id="invoice" onclick="sendPayment()"></div>
            </div>
            <div class="card-body d-flex flex-row justify-content-center">
              <div class="input-group input-group-sm w-100 mw-256" onclick="copy()">
                <input type="text" name="invoice" class="form-control form-control-sm" id="invoiceInput" value="{{invoice}}" readonly>
                <span class="input-group-text" id="invoiceAlert">copy</span>
              </div>
            </div>
            <div class="card-body d-flex flex-row justify-content-center">
              <div>
                <div class="spinner-grow spinner-grow-sm" role="status"></div>
                Waiting for payment...
              </div>
            </div>
          </div>
          <div class="card paid d-none col-8 col-lg-4 justify-content-center">
            <div class="card-body text-center">
              <div class="success-checkmark">
                <div class="check-icon">
                  <span class="icon-line line-tip"></span>
                  <span class="icon-line line-long"></span>
                  <div class="icon-circle"></div>
                  <div class="icon-fix"></div>
                </div>
              </div>
              <h2 class="text-success">Payment successful!</h2>
              <p class="text-secondary">{{amount}} sats received</p>
            </div>
          </div>
          <div class="card expired d-none col-8 col-lg-4 justify-content-center mb-4">
            <div class="card-body text-center">
              <h2 class="text-danger">Invoice expired!</h2>
            </div>
          </div>
        </div>
        <div class="row pending d-none">
          <div class="col">
            <div class="d-flex justify-content-center mb-3">
              <button id="sendPaymentBtn" class="btn btn-lg btn-warning d-none" type="submit" onclick="sendPayment()">Pay with wallet</button>
            </div>
          </div>
        </div>
        <div class="row expired d-none">
          <div class="d-flex justify-content-center mb-3">
            <input type="hidden" name="pubkey" value="{{pubkey}}" required>
            <input type="checkbox" class="d-none" name="tosAccepted" value="yes" checked required>
            <input type="hidden" name="feeSchedule" value="admission" />
            <button class="btn btn-lg btn-primary" type="submit">Get another invoice</button>
          </div>
        </div>
        <div class="row">
          <div class="d-flex justify-content-center mb-3 mt-4">
            <a href="https://zeb.gg/nostr-zbd-quickstart" target="_blank">
              <img class="poweredbyzbd-img" src="https://cdn.zebedee.io/an/nostr/poweredbyzbd.png" />
            </a>
          </div>
        </div>
      </form>
    </main>
    <script src="https://cdn.jsdelivr.net/npm/bootstrap@5.2.3/dist/js/bootstrap.min.js" integrity="sha384-cuYeSxntonz0PPNlHhBs68uyIAVpIIOZZ5JqeqvYYIcEL727kskC66kF92t6Xl2V" crossorigin="anonymous"></script>
    <script src="https://cdnjs.cloudflare.com/ajax/libs/qrcodejs/1.0.0/qrcode.min.js" integrity="sha512-CNgIRecGo7nphbeZ04Sc13ka07paqdeTu0WR1IM4kNcpmBAUSHSQX0FslNhTDadL4O5SAGapGt4FodqL8My0mA==" crossorigin="anonymous" referrerpolicy="no-referrer"></script>
    <script>
      var reference = "{{reference}}"
      var relayUrl = "{{relay_url}}"
      var relayPubkey = "{{relay_pubkey}}"
      var invoice = "{{invoice}}";
      var pubkey = "{{pubkey}}"
      var expiresAt = "{{expires_at}}"
      var timeout
      var paid = false
      var fallbackTimeout
      var now = Math.floor(Date.now()/1000)

      console.log('invoice id', reference)
      console.log('pubkey', pubkey)
      console.log('bolt11', invoice)

      console.log('invoice id', reference)

      function getBackoffTime() {
        return 5000 + Math.floor(Math.random() * 5000)
      }

      async function getInvoiceStatus() {
        fetch(`/invoices/${reference}/status`).then(async (response) => {
          const data = await response.json()
          console.log('data', data)
          const { status } = data;

          console.log('invoice status', status)

          if (status === 'expired') {
            hide('pending')
            show('expired')
            return
<<<<<<< HEAD
          } else {
            console.log('invoice status', status)
=======
          } else if (status !== 'completed') {
            fallbackTimeout = setTimeout(getInvoiceStatus, getBackoffTime())
            return
>>>>>>> eb07f498
          }

          paid = true

          clearTimeout(timeout)

          hide('pending')
          show('paid')
        }, (error) => {
          console.error('error fetching status', error)
          fallbackTimeout = setTimeout(getInvoiceStatus, getBackoffTime())
        })
      }

      fallbackTimeout = setTimeout(getInvoiceStatus, getBackoffTime)

      function connect() {
        var socket = new WebSocket(relayUrl)
        socket.onopen = () => {
          console.log('connected')
          var subscription = ['REQ', 'payment', { kinds: [402], '#p': [pubkey], since: now - 60 }]
          socket.send(JSON.stringify(subscription))
        }

        socket.onmessage = (raw) => {
          const message = JSON.parse(raw.data)
          console.log('received', message)

          if (!Array.isArray(message) || message.length < 2 || message[1] !== 'payment') {
            return
          }

          switch (message[0]) {
            case 'EVENT': {
              const event = message[2]
              if (
                event.pubkey === relayPubkey
                && event.kind === 402
              ) {
                const pubkeyTag = event.tags.find((t) => t[0] === 'p' && t[1] === pubkey)
                const invoiceTag = event.tags.find((t) => t[0] === 'bolt11' && t[1] === invoice)

                if (pubkeyTag && invoiceTag) {
                  paid = true

                  if (expiresAt) clearTimeout(timeout)

                  hide('pending')
                  show('paid')
                }
              }
            }
            break;
          }

          if (!paid && message[0] === 'EOSE' && message[1] === 'payment') {
            return
          }

          if (message.length !== 3 || message[0] !== 'EVENT' || message[1] !== 'payment') {
            return
          }
        }

        socket.onerror = console.error.bind(console)

        socket.onclose = () => {
          console.log('disconnected')
          setTimeout(connect, 1000)
        }
      }

      function show(className) {
        return toggle(className, true)
      }

      function hide(className) {
        return toggle(className, false)
      }

      function toggle(className, show) {
        const elements = document.getElementsByClassName(className)
        for (const elem of elements) {
          if (show) {
            elem.classList.remove('d-none')
          } else {
            elem.classList.add('d-none')
          }
        }
      }

      if (expiresAt) {
        const expiry = (new Date(expiresAt).getTime() - new Date().getTime())
        console.log('expiry at', expiresAt, Math.floor(expiry / 1000))
        timeout = setTimeout(() => {
          hide('pending')
          show('expired')
        }, expiry)
      }

      new QRCode(document.getElementById("invoice"), {
        text: `lightning:${invoice}`,
        width: 256,
        height: 256,
        correctLevel: QRCode.CorrectLevel.M
      });

      function copy() {
        var elem = document.getElementById('invoiceInput')
        elem.select()
        elem.setSelectionRange(0, 999999)
        navigator.clipboard.writeText(elem.value)
        document.getElementById('invoiceAlert').innerText = 'copied!'
      }
      async function sendPayment() {
        const webln = await WebLN.requestProvider();
        webln.sendPayment(invoice)
      }
      connect()
      sendPayment().catch(() => {
        document.getElementById('sendPaymentBtn').classList.remove('d-none')
      })
    </script>
  </body>
</html><|MERGE_RESOLUTION|>--- conflicted
+++ resolved
@@ -131,14 +131,9 @@
             hide('pending')
             show('expired')
             return
-<<<<<<< HEAD
-          } else {
-            console.log('invoice status', status)
-=======
           } else if (status !== 'completed') {
             fallbackTimeout = setTimeout(getInvoiceStatus, getBackoffTime())
             return
->>>>>>> eb07f498
           }
 
           paid = true
