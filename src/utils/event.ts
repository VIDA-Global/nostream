import * as secp256k1 from '@noble/secp256k1'

import { applySpec, converge, curry, mergeLeft, nth, omit, pipe, prop, reduceBy } from 'ramda'
import { CanonicalEvent, DBEvent, Event, UnidentifiedEvent, UnsignedEvent } from '../@types/event'
import { createCipheriv, getRandomValues } from 'crypto'
import { EventId, Pubkey, Tag } from '../@types/base'
import { EventKinds, EventTags } from '../constants/base'

import cluster from 'cluster'
import { deriveFromSecret } from './secret'
import { EventKindsRange } from '../@types/settings'
import { fromBuffer } from './transform'
import { getLeadingZeroBits } from './proof-of-work'
import { isGenericTagQuery } from './filter'
import { RuneLike } from './runes/rune-like'
import { SubscriptionFilter } from '../@types/subscription'
import { WebSocketServerAdapterEvent } from '../constants/adapter'

export const serializeEvent = (event: UnidentifiedEvent): CanonicalEvent => [
  0,
  event.pubkey,
  event.created_at,
  event.kind,
  event.tags,
  event.content,
]

export const toNostrEvent: (event: DBEvent) => Event = applySpec({
  id: pipe(prop('event_id') as () => Buffer, fromBuffer),
  kind: prop('event_kind') as () => number,
  pubkey: pipe(prop('event_pubkey') as () => Buffer, fromBuffer),
  created_at: prop('event_created_at') as () => number,
  content: prop('event_content') as () => string,
  tags: prop('event_tags') as () => Tag[],
  sig: pipe(prop('event_signature') as () => Buffer, fromBuffer),
})

export const isEventKindOrRangeMatch = ({ kind }: Event) =>
  (item: EventKinds | EventKindsRange) =>
    typeof item === 'number'
      ? item === kind
      : kind >= item[0] && kind <= item[1]

export const isEventMatchingFilter = (filter: SubscriptionFilter) => (event: Event): boolean => {
  const startsWith = (input: string) => (prefix: string) => input.startsWith(prefix)

  // NIP-01: Basic protocol flow description

  if (Array.isArray(filter.ids) && (
    !filter.ids.some(startsWith(event.id))
  )) {
    return false
  }

  if (Array.isArray(filter.kinds) && !filter.kinds.includes(event.kind)) {
    return false
  }

  if (typeof filter.since === 'number' && event.created_at < filter.since) {
    return false
  }

  if (typeof filter.until === 'number' && event.created_at > filter.until) {
    return false
  }

  if (Array.isArray(filter.authors)) {
    if (
      !filter.authors.some(startsWith(event.pubkey))
    ) {
      if (isDelegatedEvent(event)) {
        const delegation = event.tags.find((tag) => tag[0] === EventTags.Delegation)
        if (typeof delegation === 'undefined') {
          return false
        }

        if (!filter.authors.some(startsWith(delegation[1]))) {
          return false
        }
      } else {
        return false
      }
    }
  }

  // NIP-27: Multicast
  // const targetMulticastGroups: string[] = event.tags.reduce(
  //   (acc, tag) => (tag[0] === EventTags.Multicast)
  //     ? [...acc, tag[1]]
  //     : acc,
  //   [] as string[]
  // )

  // if (targetMulticastGroups.length && !Array.isArray(filter['#m'])) {
  //   return false
  // }

  // NIP-01: Support #e and #p tags
  // NIP-12: Support generic tag queries

  if (
    Object.entries(filter)
      .filter(
        ([key, criteria]) =>
          isGenericTagQuery(key) && Array.isArray(criteria),
      )
      .some(([key, criteria]) => {
        return !event.tags.some(
          (tag) => tag[0] === key[1] && criteria.includes(tag[1]),
        )
      })
  ) {
    return false
  }

  return true
}

export const isDelegatedEvent = (event: Event): boolean => {
  return event.tags.some((tag) => tag.length === 4 && tag[0] === EventTags.Delegation)
}

export const isDelegatedEventValid = async (event: Event): Promise<boolean> => {
  const delegation = event.tags.find((tag) => tag.length === 4 && tag[0] === EventTags.Delegation)
  if (!delegation) {
    return false
  }


  // Validate rune
  const runifiedEvent = (converge(
    curry(mergeLeft),
    [
      omit(['tags']),
      pipe(
        prop('tags') as any,
        reduceBy<EventTags, string[]>(
          (acc, tag) => ([...acc, tag[1]]),
          [],
          nth(0) as any,
        ),
      ),
    ],
  ) as any)(event)

  let result: boolean
  try {
    [result] = RuneLike.from(delegation[2]).test(runifiedEvent)
  } catch (error) {
    result = false
  }

  if (!result) {
    return false
  }

  const serializedDelegationTag = `nostr:${delegation[0]}:${event.pubkey}:${delegation[2]}`

  const token = await secp256k1.utils.sha256(Buffer.from(serializedDelegationTag))

  return secp256k1.schnorr.verify(delegation[3], token, delegation[1])
}

export const getEventHash = async (event: Event | UnidentifiedEvent | UnsignedEvent): Promise<string> => {
  const id = await secp256k1.utils.sha256(Buffer.from(JSON.stringify(serializeEvent(event))))

  return Buffer.from(id).toString('hex')
}

export const isEventIdValid = async (event: Event): Promise<boolean> => {
  return event.id === await getEventHash(event)
}

export const isEventSignatureValid = async (event: Event): Promise<boolean> => {
  return secp256k1.schnorr.verify(event.sig, event.id, event.pubkey)
}

export const identifyEvent = async (event: UnidentifiedEvent): Promise<UnsignedEvent> => {
  const id = await getEventHash(event)

  return { ...event, id }
}

<<<<<<< HEAD
export function getRelayPrivateKey(relayUrl: string): string {
  if (process.env.RELAY_PRIVATE_KEY) {
    return process.env.RELAY_PRIVATE_KEY
  }

  return deriveFromSecret(relayUrl).toString('hex')
=======
let privateKeyCache: string | undefined
export function getRelayPrivateKey(secret?: string): string {
  if (privateKeyCache) {
    return privateKeyCache
  }

  if (process.env.RELAY_PRIVATE_KEY) {
    privateKeyCache = process.env.RELAY_PRIVATE_KEY

    return privateKeyCache
  }

  privateKeyCache = deriveFromSecret(secret).toString('hex')

  return privateKeyCache
>>>>>>> eb07f498
}

const publicKeyCache: Record<string, string> = {}
export const getPublicKey = (privkey: string) => {
  if (privkey in publicKeyCache) {
    return publicKeyCache[privkey]
  }

  publicKeyCache[privkey] = secp256k1.utils.bytesToHex(secp256k1.getPublicKey(privkey, true).subarray(1))

  return publicKeyCache[privkey]
}

export const signEvent = (privkey: string | Buffer | undefined) => async (event: UnsignedEvent): Promise<Event> => {
  const sig = await secp256k1.schnorr.sign(event.id, privkey as any)
  return { ...event, sig: Buffer.from(sig).toString('hex') }
}

export const encryptKind4Event = (
  senderPrivkey: string | Buffer,
  receiverPubkey: Pubkey,
) => (event: UnsignedEvent): UnsignedEvent => {
  const key = secp256k1
    .getSharedSecret(senderPrivkey, `02${receiverPubkey}`, true)
    .subarray(1)

  const iv = getRandomValues(new Uint8Array(16))

  // deepcode ignore InsecureCipherNoIntegrity: NIP-04 Encrypted Direct Message uses aes-256-cbc
  const cipher = createCipheriv(
    'aes-256-cbc',
    Buffer.from(key),
    iv,
  )

  let content = cipher.update(event.content, 'utf8', 'base64')
  content += cipher.final('base64')
  content += '?iv=' + Buffer.from(iv.buffer).toString('base64')

  return {
    ...event,
    content,
  }
}

export const broadcastEvent = async (event: Event): Promise<Event> => {
  return new Promise((resolve, reject) => {
    if (!cluster.isWorker || typeof process.send === 'undefined') {
      return resolve(event)
    }

    process.send(
      {
        eventName: WebSocketServerAdapterEvent.Broadcast,
        event,
      },
      undefined,
      undefined,
      (error: Error | null) => {
        if (error) {
          return reject(error)
        }
        resolve(event)
      },
    )
  })
}

export const isReplaceableEvent = (event: Event): boolean => {
  return event.kind === EventKinds.SET_METADATA
    || event.kind === EventKinds.CONTACT_LIST
    || event.kind === EventKinds.CHANNEL_METADATA
    || (event.kind >= EventKinds.REPLACEABLE_FIRST && event.kind <= EventKinds.REPLACEABLE_LAST)
}

export const isEphemeralEvent = (event: Event): boolean => {
  return event.kind >= EventKinds.EPHEMERAL_FIRST && event.kind <= EventKinds.EPHEMERAL_LAST
}

export const isParameterizedReplaceableEvent = (event: Event): boolean => {
  return event.kind >= EventKinds.PARAMETERIZED_REPLACEABLE_FIRST
    && event.kind <= EventKinds.PARAMETERIZED_REPLACEABLE_LAST
}

export const isDeleteEvent = (event: Event): boolean => {
  return event.kind === EventKinds.DELETE
}

export const isExpiredEvent = (event: Event): boolean => {
  if (!event.tags.length) return false

  const expirationTime = getEventExpiration(event)

  if (!expirationTime) return false

  const date = new Date()
  const isExpired = expirationTime <= Math.floor(date.getTime() / 1000)

  return isExpired
}

export const getEventExpiration = (event: Event): number | undefined => {
  const [, rawExpirationTime] = event.tags.find((tag) => tag.length >= 2 && tag[0] === EventTags.Expiration) ?? []
  if (!rawExpirationTime) return

  const expirationTime = Number(rawExpirationTime)
  if ((Number.isSafeInteger(expirationTime) && Math.log10(expirationTime))) {
    return expirationTime
  }
}

export const getEventProofOfWork = (eventId: EventId): number => {
  return getLeadingZeroBits(Buffer.from(eventId, 'hex'))
}

export const getPubkeyProofOfWork = (pubkey: Pubkey): number => {
  return getLeadingZeroBits(Buffer.from(pubkey, 'hex'))
}<|MERGE_RESOLUTION|>--- conflicted
+++ resolved
@@ -181,14 +181,6 @@
   return { ...event, id }
 }
 
-<<<<<<< HEAD
-export function getRelayPrivateKey(relayUrl: string): string {
-  if (process.env.RELAY_PRIVATE_KEY) {
-    return process.env.RELAY_PRIVATE_KEY
-  }
-
-  return deriveFromSecret(relayUrl).toString('hex')
-=======
 let privateKeyCache: string | undefined
 export function getRelayPrivateKey(secret?: string): string {
   if (privateKeyCache) {
@@ -204,7 +196,6 @@
   privateKeyCache = deriveFromSecret(secret).toString('hex')
 
   return privateKeyCache
->>>>>>> eb07f498
 }
 
 const publicKeyCache: Record<string, string> = {}
